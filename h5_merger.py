--- conflicted
+++ resolved
@@ -588,13 +588,9 @@
             solsetout = self.h5_out.getSolset(solset)
         else:
             solsetout = self.h5_out.makeSolset(solset)
-<<<<<<< HEAD
-        sources = list({i: (np.round(j[0],4), np.round(j[1],4)) for i,j in self.directions.items()}.items())
-=======
 
         sources = list({i: (np.round(j[0],4), np.round(j[1],4)) for i,j in self.directions.items()}.items())
         #validate if new source directions are not already existing
->>>>>>> 7c54f358
         current_sources = [source[0] for source in solsetout.obj.source[:]]
         new_sources = [source for source in sources if source[0] not in current_sources]
         if len(new_sources)>0:
